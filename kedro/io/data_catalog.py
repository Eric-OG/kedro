--- conflicted
+++ resolved
@@ -9,13 +9,7 @@
 import logging
 import re
 from collections import defaultdict
-<<<<<<< HEAD
-from functools import partial
-from typing import Any, Callable, Dict, Iterable, List, Optional, Set, Type, Union
-=======
 from typing import Any, Dict, List, Optional, Set, Type, Union
-from warnings import warn
->>>>>>> d63295e7
 
 from kedro.io.core import (
     AbstractDataSet,

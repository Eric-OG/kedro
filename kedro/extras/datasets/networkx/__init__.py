--- conflicted
+++ resolved
@@ -34,14 +34,10 @@
 from contextlib import suppress
 
 with suppress(ImportError):
-<<<<<<< HEAD
-    from .networkx_dataset import NetworkXDataSet
-=======
     from .gml_dataset import GMLDataSet
 
 with suppress(ImportError):
     from .graphml_dataset import GraphMLDataSet
 
 with suppress(ImportError):
-    from .json_dataset import JSONDataSet
->>>>>>> b9a04e6e
+    from .json_dataset import JSONDataSet
"""This module provides user-friendly functions for creating nodes as parts
of Kedro pipelines.
"""
import copy
import inspect
import logging
import re
from collections import Counter
from typing import Any, Callable, Dict, Iterable, List, Optional, Set, Union
from warnings import warn


class Node:  # pylint: disable=too-many-instance-attributes
    """``Node`` is an auxiliary class facilitating the operations required to
    run user-provided functions as part of Kedro pipelines.
    """

    def __init__(
        self,
        func: Callable,
        inputs: Union[None, str, List[str], Dict[str, str]],
        outputs: Union[None, str, List[str], Dict[str, str]],
        *,
        name: str = None,
        tags: Union[str, Iterable[str]] = None,
        confirms: Union[str, List[str]] = None,
        namespace: str = None,
    ):
        """Create a node in the pipeline by providing a function to be called
        along with variable names for inputs and/or outputs.

        Args:
            func: A function that corresponds to the node logic.
                The function should have at least one input or output.
            inputs: The name or the list of the names of variables used as
                inputs to the function. The number of names should match
                the number of arguments in the definition of the provided
                function. When Dict[str, str] is provided, variable names
                will be mapped to function argument names.
            outputs: The name or the list of the names of variables used
                as outputs to the function. The number of names should match
                the number of outputs returned by the provided function.
                When Dict[str, str] is provided, variable names will be mapped
                to the named outputs the function returns.
            name: Optional node name to be used when displaying the node in
                logs or any other visualisations.
            tags: Optional set of tags to be applied to the node.
            confirms: Optional name or the list of the names of the datasets
                that should be confirmed. This will result in calling
                ``confirm()`` method of the corresponding data set instance.
                Specified dataset names do not necessarily need to be present
                in the node ``inputs`` or ``outputs``.
            namespace: Optional node namespace.

        Raises:
            ValueError: Raised in the following cases:
                a) When the provided arguments do not conform to
                the format suggested by the type hint of the argument.
                b) When the node produces multiple outputs with the same name.
                c) When an input has the same name as an output.
                d) When the given node name violates the requirements:
                it must contain only letters, digits, hyphens, underscores
                and/or fullstops.

        """

        if not callable(func):
            raise ValueError(
                _node_error_message(
                    f"first argument must be a function, not `{type(func).__name__}`."
                )
            )

        if inputs and not isinstance(inputs, (list, dict, str)):
            raise ValueError(
                _node_error_message(
                    f"`inputs` type must be one of [String, List, Dict, None], "
                    f"not `{type(inputs).__name__}`."
                )
            )

        if outputs and not isinstance(outputs, (list, dict, str)):
            raise ValueError(
                _node_error_message(
                    f"`outputs` type must be one of [String, List, Dict, None], "
                    f"not `{type(outputs).__name__}`."
                )
            )

        if not inputs and not outputs:
            raise ValueError(
                _node_error_message("it must have some `inputs` or `outputs`.")
            )

        self._validate_inputs(func, inputs)

        self._func = func
        self._inputs = inputs
        self._outputs = outputs
        if name and not re.match(r"[\w\.-]+$", name):
            raise ValueError(
                f"'{name}' is not a valid node name. It must contain only "
                f"letters, digits, hyphens, underscores and/or fullstops."
            )
        self._name = name
        self._namespace = namespace
        self._tags = set(_to_list(tags))

        self._validate_unique_outputs()
        self._validate_inputs_dif_than_outputs()
        self._confirms = confirms

    def _copy(self, **overwrite_params):
        """
        Helper function to copy the node, replacing some values.
        """
        params = {
            "func": self._func,
            "inputs": self._inputs,
            "outputs": self._outputs,
            "name": self._name,
            "namespace": self._namespace,
            "tags": self._tags,
            "confirms": self._confirms,
        }
        params.update(overwrite_params)
        return Node(**params)

    @property
    def _logger(self):
        return logging.getLogger(__name__)

    @property
    def _unique_key(self):
        def hashable(value):
            if isinstance(value, dict):
                # we sort it because a node with inputs/outputs
                # {"arg1": "a", "arg2": "b"} is equivalent to
                # a node with inputs/outputs {"arg2": "b", "arg1": "a"}
                return tuple(sorted(value.items()))
            if isinstance(value, list):
                return tuple(value)
            return value

        return (self.name, hashable(self._inputs), hashable(self._outputs))

    def __eq__(self, other):
        if not isinstance(other, Node):
            return NotImplemented
        return self._unique_key == other._unique_key

    def __lt__(self, other):
        if not isinstance(other, Node):
            return NotImplemented
        return self._unique_key < other._unique_key

    def __hash__(self):
        return hash(self._unique_key)

    def __str__(self):
        def _set_to_str(xset):
            return f"[{','.join(xset)}]"

        out_str = _set_to_str(self.outputs) if self._outputs else "None"
        in_str = _set_to_str(self.inputs) if self._inputs else "None"

        prefix = self._name + ": " if self._name else ""
        return prefix + f"{self._func_name}({in_str}) -> {out_str}"

    def __repr__(self):  # pragma: no cover
        return (
            f"Node({self._func_name}, {repr(self._inputs)}, {repr(self._outputs)}, "
            f"{repr(self._name)})"
        )

    def __call__(self, **kwargs) -> Dict[str, Any]:
        return self.run(inputs=kwargs)

    @property
    def _func_name(self) -> str:
        name = _get_readable_func_name(self._func)
        if name == "<partial>":
            warn(
                f"The node producing outputs `{self.outputs}` is made from a `partial` function. "
                f"Partial functions do not have a `__name__` attribute: consider using "
                f"`functools.update_wrapper` for better log messages."
            )
        return name

    @property
    def func(self) -> Callable:
        """Exposes the underlying function of the node.

        Returns:
           Return the underlying function of the node.
        """
        return self._func

    @func.setter
    def func(self, func: Callable):
        """Sets the underlying function of the node.
        Useful if user wants to decorate the function in a node's Hook implementation.

        Args:
            func: The new function for node's execution.
        """
        self._func = func

    @property
    def tags(self) -> Set[str]:
        """Return the tags assigned to the node.

        Returns:
            Return the set of all assigned tags to the node.

        """
        return set(self._tags)

    def tag(self, tags: Union[str, Iterable[str]]) -> "Node":
        """Create a new ``Node`` which is an exact copy of the current one,
            but with more tags added to it.

        Args:
            tags: The tags to be added to the new node.

        Returns:
            A copy of the current ``Node`` object with the tags added.

        """
        return self._copy(tags=self.tags | set(_to_list(tags)))

    @property
    def name(self) -> str:
        """Node's name.

        Returns:
            Node's name if provided or the name of its function.
        """
        node_name = self._name or str(self)
        if self.namespace:
            return f"{self.namespace}.{node_name}"
        return node_name

    @property
    def short_name(self) -> str:
        """Node's name.

        Returns:
            Returns a short, user-friendly name that is not guaranteed to be unique.
            The namespace is stripped out of the node name.
        """
        if self._name:
            return self._name

        return self._func_name.replace("_", " ").title()

    @property
    def namespace(self) -> Optional[str]:
        """Node's namespace.

        Returns:
            String representing node's namespace, typically from outer to inner scopes.
        """
        return self._namespace

    @property
    def inputs(self) -> List[str]:
        """Return node inputs as a list, in the order required to bind them properly to
        the node's function.

        Returns:
            Node input names as a list.

        """
        if isinstance(self._inputs, dict):
            return _dict_inputs_to_list(self._func, self._inputs)
        return _to_list(self._inputs)

    @property
    def outputs(self) -> List[str]:
        """Return node outputs as a list preserving the original order
            if possible.

        Returns:
            Node output names as a list.

        """
        return _to_list(self._outputs)

    @property
    def confirms(self) -> List[str]:
        """Return dataset names to confirm as a list.

        Returns:
            Dataset names to confirm as a list.
        """
        return _to_list(self._confirms)

<<<<<<< HEAD
    @property
    def _decorated_func(self):
        return reduce(lambda g, f: f(g), self._decorators, self._func)

    def decorate(self, *decorators: Callable) -> "Node":
        """Create a new ``Node`` by applying the provided decorators to the
        underlying function. If no decorators are passed, it will return a
        new ``Node`` object, but with no changes to the function.

        Args:
            *decorators: Decorators to be applied on the node function.
                Decorators will be applied from right to left.

        Returns:
            A new ``Node`` object with the decorators applied to the function.

        Example:
        ::

            >>>
            >>> from functools import wraps
            >>>
            >>>
            >>> def apply_f(func: Callable) -> Callable:
            >>>     @wraps(func)
            >>>     def with_f(*args, **kwargs):
            >>>         args = ["f({})".format(a) for a in args]
            >>>         return func(*args, **kwargs)
            >>>     return with_f
            >>>
            >>>
            >>> def apply_g(func: Callable) -> Callable:
            >>>     @wraps(func)
            >>>     def with_g(*args, **kwargs):
            >>>         args = ["g({})".format(a) for a in args]
            >>>         return func(*args, **kwargs)
            >>>     return with_g
            >>>
            >>>
            >>> def apply_h(func: Callable) -> Callable:
            >>>     @wraps(func)
            >>>     def with_h(*args, **kwargs):
            >>>         args = ["h({})".format(a) for a in args]
            >>>         return func(*args, **kwargs)
            >>>     return with_h
            >>>
            >>>
            >>> def apply_fg(func: Callable) -> Callable:
            >>>     @wraps(func)
            >>>     def with_fg(*args, **kwargs):
            >>>         args = ["fg({})".format(a) for a in args]
            >>>         return func(*args, **kwargs)
            >>>     return with_fg
            >>>
            >>>
            >>> def identity(value):
            >>>     return value
            >>>
            >>>
            >>> # using it as a regular python decorator
            >>> @apply_f
            >>> def decorated_identity(value):
            >>>     return value
            >>>
            >>>
            >>> # wrapping the node function
            >>> old_node = node(apply_g(decorated_identity), 'input', 'output',
            >>>                 name='node')
            >>> # using the .decorate() method to apply multiple decorators
            >>> new_node = old_node.decorate(apply_h, apply_fg)
            >>> result = new_node.run(dict(input=1))
            >>>
            >>> assert old_node.name == new_node.name
            >>> assert "output" in result
            >>> assert result['output'] == "f(g(fg(h(1))))"
        """
        warn(
            "The node's `decorate` API will be deprecated in Kedro 0.18.0."
            "Please use a node's Hooks to extend the node's behaviour in a pipeline."
            "For more information, please visit"
            "https://kedro.readthedocs.io/en/stable/07_extend_kedro/02_hooks.html",
            DeprecationWarning,
        )
        return self._copy(decorators=self._decorators + list(reversed(decorators)))

=======
>>>>>>> 7164673b
    def run(self, inputs: Dict[str, Any] = None) -> Dict[str, Any]:
        """Run this node using the provided inputs and return its results
        in a dictionary.

        Args:
            inputs: Dictionary of inputs as specified at the creation of
                the node.

        Raises:
            ValueError: In the following cases:
                a) The node function inputs are incompatible with the node
                input definition.
                Example 1: node definition input is a list of 2
                DataFrames, whereas only 1 was provided or 2 different ones
                were provided.
                b) The node function outputs are incompatible with the node
                output definition.
                Example 1: node function definition is a dictionary,
                whereas function returns a list.
                Example 2: node definition output is a list of 5
                strings, whereas the function returns a list of 4 objects.
            Exception: Any exception thrown during execution of the node.

        Returns:
            All produced node outputs are returned in a dictionary, where the
            keys are defined by the node outputs.

        """
        self._logger.info("Running node: %s", str(self))

        outputs = None

        if not (inputs is None or isinstance(inputs, dict)):
            raise ValueError(
                f"Node.run() expects a dictionary or None, "
                f"but got {type(inputs)} instead"
            )

        try:
            inputs = {} if inputs is None else inputs
            if not self._inputs:
                outputs = self._run_with_no_inputs(inputs)
            elif isinstance(self._inputs, str):
                outputs = self._run_with_one_input(inputs, self._inputs)
            elif isinstance(self._inputs, list):
                outputs = self._run_with_list(inputs, self._inputs)
            elif isinstance(self._inputs, dict):
                outputs = self._run_with_dict(inputs, self._inputs)

            return self._outputs_to_dictionary(outputs)

        # purposely catch all exceptions
        except Exception as exc:
            self._logger.error("Node `%s` failed with error: \n%s", str(self), str(exc))
            raise exc

    def _run_with_no_inputs(self, inputs: Dict[str, Any]):
        if inputs:
            raise ValueError(
                f"Node {str(self)} expected no inputs, "
                f"but got the following {len(inputs)} input(s) instead: "
                f"{sorted(inputs.keys())}."
            )

        return self._func()

    def _run_with_one_input(self, inputs: Dict[str, Any], node_input: str):
        if len(inputs) != 1 or node_input not in inputs:
            raise ValueError(
                f"Node {str(self)} expected one input named '{node_input}', "
                f"but got the following {len(inputs)} input(s) instead: "
                f"{sorted(inputs.keys())}."
            )

        return self._func(inputs[node_input])

    def _run_with_list(self, inputs: Dict[str, Any], node_inputs: List[str]):
        # Node inputs and provided run inputs should completely overlap
        if set(node_inputs) != set(inputs.keys()):
            raise ValueError(
                f"Node {str(self)} expected {len(node_inputs)} input(s) {node_inputs}, "
                f"but got the following {len(inputs)} input(s) instead: "
                f"{sorted(inputs.keys())}."
            )
        # Ensure the function gets the inputs in the correct order
        return self._func(*(inputs[item] for item in node_inputs))

    def _run_with_dict(self, inputs: Dict[str, Any], node_inputs: Dict[str, str]):
        # Node inputs and provided run inputs should completely overlap
        if set(node_inputs.values()) != set(inputs.keys()):
            raise ValueError(
                f"Node {str(self)} expected {len(set(node_inputs.values()))} input(s) "
                f"{sorted(set(node_inputs.values()))}, "
                f"but got the following {len(inputs)} input(s) instead: "
                f"{sorted(inputs.keys())}."
            )
        kwargs = {arg: inputs[alias] for arg, alias in node_inputs.items()}
        return self._func(**kwargs)

    def _outputs_to_dictionary(self, outputs):
        def _from_dict():
            if set(self._outputs.keys()) != set(outputs.keys()):
                raise ValueError(
                    f"Failed to save outputs of node {str(self)}.\n"
                    f"The node's output keys {set(outputs.keys())} do not match with "
                    f"the returned output's keys {set(self._outputs.keys())}."
                )
            return {name: outputs[key] for key, name in self._outputs.items()}

        def _from_list():
            if not isinstance(outputs, (list, tuple)):
                raise ValueError(
                    f"Failed to save outputs of node {str(self)}.\n"
                    f"The node definition contains a list of "
                    f"outputs {self._outputs}, whereas the node function "
                    f"returned a `{type(outputs).__name__}`."
                )
            if len(outputs) != len(self._outputs):
                raise ValueError(
                    f"Failed to save outputs of node {str(self)}.\n"
                    f"The node function returned {len(outputs)} output(s), "
                    f"whereas the node definition contains {len(self._outputs)} "
                    f"output(s)."
                )

            return dict(zip(self._outputs, outputs))

        if isinstance(self._outputs, dict) and not isinstance(outputs, dict):
            raise ValueError(
                f"Failed to save outputs of node {self}.\n"
                f"The node output is a dictionary, whereas the "
                f"function output is not."
            )

        if self._outputs is None:
            return {}
        if isinstance(self._outputs, str):
            return {self._outputs: outputs}
        if isinstance(self._outputs, dict):
            return _from_dict()
        return _from_list()

    def _validate_inputs(self, func, inputs):
        # inspect does not support built-in Python functions written in C.
        # Thus we only validate func if it is not built-in.
        if not inspect.isbuiltin(func):
            args, kwargs = self._process_inputs_for_bind(inputs)
            try:
                inspect.signature(func, follow_wrapped=False).bind(*args, **kwargs)
            except Exception as exc:
                func_args = inspect.signature(
                    func, follow_wrapped=False
                ).parameters.keys()
                func_name = _get_readable_func_name(func)

                raise TypeError(
                    f"Inputs of '{func_name}' function expected {list(func_args)}, "
                    f"but got {inputs}"
                ) from exc

    def _validate_unique_outputs(self):
        diff = Counter(self.outputs) - Counter(set(self.outputs))
        if diff:
            raise ValueError(
                f"Failed to create node {self} due to duplicate"
                f" output(s) {set(diff.keys())}.\nNode outputs must be unique."
            )

    def _validate_inputs_dif_than_outputs(self):
        common_in_out = set(self.inputs).intersection(set(self.outputs))
        if common_in_out:
            raise ValueError(
                f"Failed to create node {self}.\n"
                f"A node cannot have the same inputs and outputs: "
                f"{common_in_out}"
            )

    @staticmethod
    def _process_inputs_for_bind(inputs: Union[None, str, List[str], Dict[str, str]]):
        # Safeguard that we do not mutate list inputs
        inputs = copy.copy(inputs)
        args = []  # type: List[str]
        kwargs = {}  # type: Dict[str, str]
        if isinstance(inputs, str):
            args = [inputs]
        elif isinstance(inputs, list):
            args = inputs
        elif isinstance(inputs, dict):
            kwargs = inputs
        return args, kwargs


def _node_error_message(msg) -> str:
    return (
        f"Invalid Node definition: {msg}\n"
        f"Format should be: node(function, inputs, outputs)"
    )


def node(
    func: Callable,
    inputs: Union[None, str, List[str], Dict[str, str]],
    outputs: Union[None, str, List[str], Dict[str, str]],
    *,
    name: str = None,
    tags: Iterable[str] = None,
    confirms: Union[str, List[str]] = None,
    namespace: str = None,
) -> Node:
    """Create a node in the pipeline by providing a function to be called
    along with variable names for inputs and/or outputs.

    Args:
        func: A function that corresponds to the node logic. The function
            should have at least one input or output.
        inputs: The name or the list of the names of variables used as inputs
            to the function. The number of names should match the number of
            arguments in the definition of the provided function. When
            Dict[str, str] is provided, variable names will be mapped to
            function argument names.
        outputs: The name or the list of the names of variables used as outputs
            to the function. The number of names should match the number of
            outputs returned by the provided function. When Dict[str, str]
            is provided, variable names will be mapped to the named outputs the
            function returns.
        name: Optional node name to be used when displaying the node in logs or
            any other visualisations.
        tags: Optional set of tags to be applied to the node.
        confirms: Optional name or the list of the names of the datasets
            that should be confirmed. This will result in calling ``confirm()``
            method of the corresponding data set instance. Specified dataset
            names do not necessarily need to be present in the node ``inputs``
            or ``outputs``.
        namespace: Optional node namespace.

    Returns:
        A Node object with mapped inputs, outputs and function.

    Example:
    ::

        >>> import pandas as pd
        >>> import numpy as np
        >>>
        >>> def clean_data(cars: pd.DataFrame,
        >>>                boats: pd.DataFrame) -> Dict[str, pd.DataFrame]:
        >>>     return dict(cars_df=cars.dropna(), boats_df=boats.dropna())
        >>>
        >>> def halve_dataframe(data: pd.DataFrame) -> List[pd.DataFrame]:
        >>>     return np.array_split(data, 2)
        >>>
        >>> nodes = [
        >>>     node(clean_data,
        >>>          inputs=['cars2017', 'boats2017'],
        >>>          outputs=dict(cars_df='clean_cars2017',
        >>>                       boats_df='clean_boats2017')),
        >>>     node(halve_dataframe,
        >>>          'clean_cars2017',
        >>>          ['train_cars2017', 'test_cars2017']),
        >>>     node(halve_dataframe,
        >>>          dict(data='clean_boats2017'),
        >>>          ['train_boats2017', 'test_boats2017'])
        >>> ]
    """
    return Node(
        func,
        inputs,
        outputs,
        name=name,
        tags=tags,
        confirms=confirms,
        namespace=namespace,
    )


def _dict_inputs_to_list(func: Callable[[Any], Any], inputs: Dict[str, str]):
    """Convert a dict representation of the node inputs to a list, ensuring
    the appropriate order for binding them to the node's function.
    """
    sig = inspect.signature(func, follow_wrapped=False).bind(**inputs)
    return [*sig.args, *sig.kwargs.values()]


def _to_list(element: Union[None, str, Iterable[str], Dict[str, str]]) -> List[str]:
    """Make a list out of node inputs/outputs.

    Returns:
        List[str]: Node input/output names as a list to standardise.
    """

    if element is None:
        return []
    if isinstance(element, str):
        return [element]
    if isinstance(element, dict):
        return list(element.values())
    return list(element)


def _get_readable_func_name(func: Callable) -> str:
    """Get a user-friendly readable name of the function provided.

    Returns:
        str: readable name of the provided callable func.
    """

    if hasattr(func, "__name__"):
        return func.__name__

    name = repr(func)
    if "functools.partial" in name:
        name = "<partial>"

    return name<|MERGE_RESOLUTION|>--- conflicted
+++ resolved
@@ -296,94 +296,6 @@
         """
         return _to_list(self._confirms)
 
-<<<<<<< HEAD
-    @property
-    def _decorated_func(self):
-        return reduce(lambda g, f: f(g), self._decorators, self._func)
-
-    def decorate(self, *decorators: Callable) -> "Node":
-        """Create a new ``Node`` by applying the provided decorators to the
-        underlying function. If no decorators are passed, it will return a
-        new ``Node`` object, but with no changes to the function.
-
-        Args:
-            *decorators: Decorators to be applied on the node function.
-                Decorators will be applied from right to left.
-
-        Returns:
-            A new ``Node`` object with the decorators applied to the function.
-
-        Example:
-        ::
-
-            >>>
-            >>> from functools import wraps
-            >>>
-            >>>
-            >>> def apply_f(func: Callable) -> Callable:
-            >>>     @wraps(func)
-            >>>     def with_f(*args, **kwargs):
-            >>>         args = ["f({})".format(a) for a in args]
-            >>>         return func(*args, **kwargs)
-            >>>     return with_f
-            >>>
-            >>>
-            >>> def apply_g(func: Callable) -> Callable:
-            >>>     @wraps(func)
-            >>>     def with_g(*args, **kwargs):
-            >>>         args = ["g({})".format(a) for a in args]
-            >>>         return func(*args, **kwargs)
-            >>>     return with_g
-            >>>
-            >>>
-            >>> def apply_h(func: Callable) -> Callable:
-            >>>     @wraps(func)
-            >>>     def with_h(*args, **kwargs):
-            >>>         args = ["h({})".format(a) for a in args]
-            >>>         return func(*args, **kwargs)
-            >>>     return with_h
-            >>>
-            >>>
-            >>> def apply_fg(func: Callable) -> Callable:
-            >>>     @wraps(func)
-            >>>     def with_fg(*args, **kwargs):
-            >>>         args = ["fg({})".format(a) for a in args]
-            >>>         return func(*args, **kwargs)
-            >>>     return with_fg
-            >>>
-            >>>
-            >>> def identity(value):
-            >>>     return value
-            >>>
-            >>>
-            >>> # using it as a regular python decorator
-            >>> @apply_f
-            >>> def decorated_identity(value):
-            >>>     return value
-            >>>
-            >>>
-            >>> # wrapping the node function
-            >>> old_node = node(apply_g(decorated_identity), 'input', 'output',
-            >>>                 name='node')
-            >>> # using the .decorate() method to apply multiple decorators
-            >>> new_node = old_node.decorate(apply_h, apply_fg)
-            >>> result = new_node.run(dict(input=1))
-            >>>
-            >>> assert old_node.name == new_node.name
-            >>> assert "output" in result
-            >>> assert result['output'] == "f(g(fg(h(1))))"
-        """
-        warn(
-            "The node's `decorate` API will be deprecated in Kedro 0.18.0."
-            "Please use a node's Hooks to extend the node's behaviour in a pipeline."
-            "For more information, please visit"
-            "https://kedro.readthedocs.io/en/stable/07_extend_kedro/02_hooks.html",
-            DeprecationWarning,
-        )
-        return self._copy(decorators=self._decorators + list(reversed(decorators)))
-
-=======
->>>>>>> 7164673b
     def run(self, inputs: Dict[str, Any] = None) -> Dict[str, Any]:
         """Run this node using the provided inputs and return its results
         in a dictionary.
